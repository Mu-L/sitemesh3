--- conflicted
+++ resolved
@@ -7,16 +7,7 @@
 description = 'SiteMesh library'
 
 dependencies {
-<<<<<<< HEAD
     compileOnly 'jakarta.servlet:jakarta.servlet-api:6.0.0'
-=======
-    testImplementation group: 'junit', name: 'junit', version:'4.5'
-    testImplementation group: 'org.mortbay.jetty', name: 'jetty', version:'6.1.14'
-    testImplementation group: 'org.mortbay.jetty', name: 'jetty-util', version:'6.1.14'
-    testImplementation group: 'org.apache.ant', name: 'ant-testutil', version:'1.7.1'
-
-    compileOnly 'javax.servlet:javax.servlet-api:4.0.1'
->>>>>>> 24842684
     compileOnly 'org.apache.ant:ant:1.7.1'
     lexer 'de.jflex:jflex:1.4.3'
 }
